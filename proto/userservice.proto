syntax = "proto3";

package userservice;

option go_package = "sortedstartup.com/stream/userservice/proto";

import "google/protobuf/timestamp.proto";

service UserService {
<<<<<<< HEAD
  rpc CreateUserIfNotExists(GetUserByEmailRequest) returns (GetUserByEmailResponse);
  rpc CreateTenant(CreateTenantRequest) returns (CreateTenantResponse);
  rpc GetUserTenants(GetUserTenantsRequest) returns (GetUserTenantsResponse);
  rpc AddUserToTenant(AddUserToTenantRequest) returns (AddUserToTenantResponse);
  rpc GetTenantUsers(GetTenantUsersRequest) returns (GetTenantUsersResponse);
=======
  rpc CreateUserIfNotExists(CreateUserRequest) returns (CreateUserResponse);
  // Get all the tenants which I (current logged in user) am a part of 
  rpc GetTenants(GetTenantsRequest) returns (GetTenantsResponse);
}

service TenantService {
  rpc CreateTenant(CreateTenantRequest) returns (CreateTenantResponse);
  rpc AddUser(AddUserRequest) returns (AddUserResponse);
  rpc GetUsers(GetUsersRequest) returns (GetUsersResponse);
>>>>>>> 4d4a616d
}

message User {
  string id = 1;
  string username = 2;
  string email = 3;
  google.protobuf.Timestamp created_at = 4;
}

message Role {
  string role = 1;
}

message CreateUserRequest {
}

message CreateUserResponse {
  string message = 1;
  User user = 2; // Optional user data for future use
}

message Tenant {
  string id = 1;
  string name = 2;
  string description = 3;
  bool is_personal = 4;
  google.protobuf.Timestamp created_at = 5;
  string created_by = 6;
}

// This is just a helper wrapper to encapsulate the users details + users role in a tenant
message TenantUser {
  Tenant tenant = 1;
  User user = 2;
  Role role = 3;
}

message CreateTenantRequest {
  string name = 1;
  string description = 2;
}

message CreateTenantResponse {
  string message = 1;
  bool success = 2;
<<<<<<< HEAD
  User user = 3; // Optional user data for future use
}

// Tenant messages
message Tenant {
  string id = 1;
  string name = 2;
  string description = 3;
  bool is_personal = 4;
  google.protobuf.Timestamp created_at = 5;
  string created_by = 6;
}

message TenantWithRole {
  string id = 1;
  string name = 2;
  string description = 3;
  bool is_personal = 4;
  google.protobuf.Timestamp created_at = 5;
  string created_by = 6;
  string role = 7; // User's role in this tenant
}

message TenantUser {
  string id = 1;
  string tenant_id = 2;
  string user_id = 3;
  string role = 4;
  google.protobuf.Timestamp created_at = 5;
  User user = 6; // Optional user details
}

message CreateTenantRequest {
  string name = 1;
  string description = 2;
}

message CreateTenantResponse {
  string message = 1;
  bool success = 2;
  Tenant tenant = 3;
}

message GetUserTenantsRequest {
  
}

message GetUserTenantsResponse {
  string message = 1;
  bool success = 2;
  repeated TenantWithRole tenants = 3;
}

message AddUserToTenantRequest {
  string tenant_id = 1;
  string username = 2; // Email address of the user to add
  string role = 3;
}

message AddUserToTenantResponse {
  string message = 1;
  bool success = 2;
}

message GetTenantUsersRequest {
  string tenant_id = 1;
}

message GetTenantUsersResponse {
  string message = 1;
  bool success = 2;
  repeated TenantUser tenant_users = 3;
=======
  TenantUser tenant_user = 3;
}

message GetTenantsRequest {
  
}

message GetTenantsResponse {
  string message = 1;
  repeated TenantUser tenant_users = 2;
}

message AddUserRequest {
  string tenant_id = 1;
  string username = 2;
  string role = 3;
}

message AddUserResponse {
string message = 1;
}

message GetUsersRequest {
  string tenant_id = 1;
}

message GetUsersResponse {
  string message = 1;
  repeated TenantUser tenant_users = 2;
>>>>>>> 4d4a616d
}<|MERGE_RESOLUTION|>--- conflicted
+++ resolved
@@ -7,13 +7,6 @@
 import "google/protobuf/timestamp.proto";
 
 service UserService {
-<<<<<<< HEAD
-  rpc CreateUserIfNotExists(GetUserByEmailRequest) returns (GetUserByEmailResponse);
-  rpc CreateTenant(CreateTenantRequest) returns (CreateTenantResponse);
-  rpc GetUserTenants(GetUserTenantsRequest) returns (GetUserTenantsResponse);
-  rpc AddUserToTenant(AddUserToTenantRequest) returns (AddUserToTenantResponse);
-  rpc GetTenantUsers(GetTenantUsersRequest) returns (GetTenantUsersResponse);
-=======
   rpc CreateUserIfNotExists(CreateUserRequest) returns (CreateUserResponse);
   // Get all the tenants which I (current logged in user) am a part of 
   rpc GetTenants(GetTenantsRequest) returns (GetTenantsResponse);
@@ -23,7 +16,6 @@
   rpc CreateTenant(CreateTenantRequest) returns (CreateTenantResponse);
   rpc AddUser(AddUserRequest) returns (AddUserResponse);
   rpc GetUsers(GetUsersRequest) returns (GetUsersResponse);
->>>>>>> 4d4a616d
 }
 
 message User {
@@ -69,80 +61,6 @@
 message CreateTenantResponse {
   string message = 1;
   bool success = 2;
-<<<<<<< HEAD
-  User user = 3; // Optional user data for future use
-}
-
-// Tenant messages
-message Tenant {
-  string id = 1;
-  string name = 2;
-  string description = 3;
-  bool is_personal = 4;
-  google.protobuf.Timestamp created_at = 5;
-  string created_by = 6;
-}
-
-message TenantWithRole {
-  string id = 1;
-  string name = 2;
-  string description = 3;
-  bool is_personal = 4;
-  google.protobuf.Timestamp created_at = 5;
-  string created_by = 6;
-  string role = 7; // User's role in this tenant
-}
-
-message TenantUser {
-  string id = 1;
-  string tenant_id = 2;
-  string user_id = 3;
-  string role = 4;
-  google.protobuf.Timestamp created_at = 5;
-  User user = 6; // Optional user details
-}
-
-message CreateTenantRequest {
-  string name = 1;
-  string description = 2;
-}
-
-message CreateTenantResponse {
-  string message = 1;
-  bool success = 2;
-  Tenant tenant = 3;
-}
-
-message GetUserTenantsRequest {
-  
-}
-
-message GetUserTenantsResponse {
-  string message = 1;
-  bool success = 2;
-  repeated TenantWithRole tenants = 3;
-}
-
-message AddUserToTenantRequest {
-  string tenant_id = 1;
-  string username = 2; // Email address of the user to add
-  string role = 3;
-}
-
-message AddUserToTenantResponse {
-  string message = 1;
-  bool success = 2;
-}
-
-message GetTenantUsersRequest {
-  string tenant_id = 1;
-}
-
-message GetTenantUsersResponse {
-  string message = 1;
-  bool success = 2;
-  repeated TenantUser tenant_users = 3;
-=======
   TenantUser tenant_user = 3;
 }
 
@@ -172,5 +90,4 @@
 message GetUsersResponse {
   string message = 1;
   repeated TenantUser tenant_users = 2;
->>>>>>> 4d4a616d
 }