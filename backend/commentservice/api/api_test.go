--- conflicted
+++ resolved
@@ -19,7 +19,6 @@
 	"sortedstartup.com/stream/common/auth"
 )
 
-<<<<<<< HEAD
 // Helper to build an auth context
 func buildAuthContext() context.Context {
 	user := &auth.AuthContext{
@@ -34,95 +33,6 @@
 	ctx := context.WithValue(context.Background(), auth.AUTH_CONTEXT_KEY, user)
 	md := metadata.Pairs("authorization", "Bearer test-token")
 	ctx = metadata.NewOutgoingContext(ctx, md)
-=======
-// MockDBQueries implements the db.Querier interface for testing.
-type MockDBQueries struct {
-	mock.Mock
-}
-
-// Implement all required methods from db.Querier
-func (m *MockDBQueries) CheckUserLikedComment(ctx context.Context, params db.CheckUserLikedCommentParams) (int64, error) {
-	args := m.Called(ctx, params)
-	return args.Get(0).(int64), args.Error(1)
-}
-
-func (m *MockDBQueries) CreateComment(ctx context.Context, params db.CreateCommentParams) error {
-	args := m.Called(ctx, params)
-	return args.Error(0)
-}
-
-func (m *MockDBQueries) DeleteComment(ctx context.Context, params db.DeleteCommentParams) error {
-	args := m.Called(ctx, params)
-	return args.Error(0)
-}
-
-func (m *MockDBQueries) GetAllCommentsByUserPaginated(ctx context.Context, params db.GetAllCommentsByUserPaginatedParams) ([]db.CommentserviceComment, error) {
-	args := m.Called(ctx, params)
-	return args.Get(0).([]db.CommentserviceComment), args.Error(1)
-}
-
-func (m *MockDBQueries) GetCommentByID(ctx context.Context, params db.GetCommentByIDParams) (db.CommentserviceComment, error) {
-	args := m.Called(ctx, params)
-
-	// Safely type assert to db.CommentserviceComment
-	comment, ok := args.Get(0).(db.CommentserviceComment)
-	if !ok {
-		// If the value is a *db.CommentserviceComment, dereference it
-		if commentPtr, ok := args.Get(0).(*db.CommentserviceComment); ok {
-			return *commentPtr, args.Error(1)
-		}
-		// If it's neither, return an empty db.CommentserviceComment with an error
-		return db.CommentserviceComment{}, fmt.Errorf("unexpected type for mock return value: %T", args.Get(0))
-	}
-
-	return comment, args.Error(1)
-}
-
-func (m *MockDBQueries) GetCommentCount(ctx context.Context, videoID string) (int64, error) {
-	args := m.Called(ctx, videoID)
-	return args.Get(0).(int64), args.Error(1)
-}
-
-func (m *MockDBQueries) GetCommentLikesCount(ctx context.Context, commentID string) (int64, error) {
-	args := m.Called(ctx, commentID)
-	return args.Get(0).(int64), args.Error(1)
-}
-
-func (m *MockDBQueries) GetCommentsByVideo(ctx context.Context, videoID string) ([]db.CommentserviceComment, error) {
-	args := m.Called(ctx, videoID)
-	return args.Get(0).([]db.CommentserviceComment), args.Error(1)
-}
-
-func (m *MockDBQueries) GetCommentsByVideoPaginated(ctx context.Context, params db.GetCommentsByVideoPaginatedParams) ([]db.CommentserviceComment, error) {
-	args := m.Called(ctx, params)
-	return args.Get(0).([]db.CommentserviceComment), args.Error(1)
-}
-
-func (m *MockDBQueries) GetRepliesByCommentID(ctx context.Context, commentID sql.NullString) ([]db.CommentserviceComment, error) {
-	args := m.Called(ctx, commentID)
-	return args.Get(0).([]db.CommentserviceComment), args.Error(1)
-}
-
-func (m *MockDBQueries) GetComentsAndRepliesForVideoID(ctx context.Context, videoID string) ([]db.GetComentsAndRepliesForVideoIDRow, error) {
-	args := m.Called(ctx, videoID)
-	return args.Get(0).([]db.GetComentsAndRepliesForVideoIDRow), args.Error(1)
-}
-
-func (m *MockDBQueries) test(ctx context.Context) ([]db.CommentserviceComment, error) {
-	args := m.Called(ctx)
-	return args.Get(0).([]db.CommentserviceComment), args.Error(1)
-}
-
-func (m *MockDBQueries) LikeComment(ctx context.Context, params db.LikeCommentParams) error {
-	args := m.Called(ctx, params)
-	return args.Error(0)
-}
-
-func (m *MockDBQueries) UnlikeComment(ctx context.Context, params db.UnlikeCommentParams) error {
-	args := m.Called(ctx, params)
-	return args.Error(0)
-}
->>>>>>> 4a42196b
 
 	return ctx
 }
@@ -177,7 +87,6 @@
 	mockDB := mockdb.NewMockQuerier(ctrl)
 	logger := slog.Default()
 
-<<<<<<< HEAD
 	commentAPI := NewCommentAPITest(mockDB, logger)
 	ctx := buildAuthContext()
 
@@ -196,12 +105,6 @@
 			},
 		}, nil).
 		Times(1)
-=======
-	mockComments := []db.CommentserviceComment{
-		{ID: "123", Content: "Test Comment", VideoID: "vid1", UserID: "user1"},
-	}
-	mockDB.On("GetAllCommentsByUserPaginated", ctx, mock.Anything).Return(mockComments, nil)
->>>>>>> 4a42196b
 
 	resp, err := commentAPI.ListComments(ctx, &proto.ListCommentsRequest{
 		VideoId: "test-video-id",
@@ -231,10 +134,11 @@
 	commentAPI := NewCommentAPITest(mockDB, logger)
 	ctx := buildAuthContext()
 
-	mockComment := db.CommentserviceComment{
+	mockComment := db.Comment{
 		ID:      "mock-id",
 		Content: "Mock comment",
 		VideoID: "vid1",
+		UserID:  "test-user-id",
 		UserID:  "test-user-id",
 	}
 
