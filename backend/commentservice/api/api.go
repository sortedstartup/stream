--- conflicted
+++ resolved
@@ -4,13 +4,16 @@
 	"context"
 	"database/sql"
 	"encoding/json"
+	"encoding/json"
 	"log/slog"
 	"net/http"
 	"time"
+	"time"
 
 	"github.com/google/uuid"
 	"google.golang.org/grpc/codes"
 	"google.golang.org/grpc/status"
+	"google.golang.org/protobuf/types/known/timestamppb"
 	"google.golang.org/protobuf/types/known/timestamppb"
 	_ "modernc.org/sqlite"
 	"sortedstartup.com/stream/commentservice/config"
@@ -26,9 +29,18 @@
 
 	log       *slog.Logger
 	dbQueries db.Querier
+	dbQueries db.Querier
 
 	//implemented proto server
 	proto.UnimplementedCommentServiceServer
+}
+
+// NewCommentAPITest creates a CommentAPI instance with a mock database for testing.
+func NewCommentAPITest(mockDB db.Querier, logger *slog.Logger) *CommentAPI {
+	return &CommentAPI{
+		log:       logger,
+		dbQueries: mockDB, // Use the sqlc-generated Querier interface
+	}
 }
 
 // NewCommentAPITest creates a CommentAPI instance with a mock database for testing.
@@ -114,6 +126,8 @@
 }
 
 func (s *CommentAPI) ListComments(ctx context.Context, req *proto.ListCommentsRequest) (*proto.ListCommentsResponse, error) {
+	// Fetch comments and their replies for the given video ID
+	commentsWithReplies, err := s.dbQueries.GetComentsAndRepliesForVideoID(ctx, req.VideoId)
 	// Fetch comments and their replies for the given video ID
 	commentsWithReplies, err := s.dbQueries.GetComentsAndRepliesForVideoID(ctx, req.VideoId)
 	if err != nil {
@@ -130,13 +144,8 @@
 			UserID          string    `json:"user_id"`
 			VideoID         string    `json:"video_id"`
 			ParentCommentID string    `json:"parent_comment_id"`
-<<<<<<< HEAD
 			CreatedAt       time.Time `json:"created_at"`
 			UpdatedAt       time.Time `json:"updated_at"`
-=======
-			CreatedAt       time.Time `json:"created_at"` 
-			UpdatedAt       time.Time `json:"updated_at"` 
->>>>>>> d57a9044
 		}
 
 		if repliesJSON, ok := comment.Replies.(string); ok && repliesJSON != "" {
@@ -172,14 +181,26 @@
 			CreatedAt:       createdAtProto,
 			UpdatedAt:       updatedAtProto,
 			Replies:         protoReplies,
+			Id:              comment.ID,
+			Content:         comment.Content,
+			VideoId:         comment.VideoID,
+			UserId:          comment.UserID,
+			ParentCommentId: comment.ParentCommentID.String,
+			CreatedAt:       createdAtProto,
+			UpdatedAt:       updatedAtProto,
+			Replies:         protoReplies,
 		})
 	}
 
 	return &proto.ListCommentsResponse{
 		Comments: protoComments,
 	}, nil
-}
-
+	return &proto.ListCommentsResponse{
+		Comments: protoComments,
+	}, nil
+}
+
+func (s *CommentAPI) GetComment(ctx context.Context, req *proto.GetCommentRequest) (*proto.GetCommentResponse, error) {
 func (s *CommentAPI) GetComment(ctx context.Context, req *proto.GetCommentRequest) (*proto.GetCommentResponse, error) {
 	// Get auth context to verify user has access
 	authContext, err := interceptors.AuthFromContext(ctx)
@@ -214,6 +235,14 @@
 			VideoId: comment.VideoID,
 			UserId:  comment.UserID,
 		},
+	// ✅ Return GetCommentResponse instead of just Comment
+	return &proto.GetCommentResponse{
+		Comment: &proto.Comment{
+			Id:      comment.ID,
+			Content: comment.Content,
+			VideoId: comment.VideoID,
+			UserId:  comment.UserID,
+		},
 	}, nil
 }
 
