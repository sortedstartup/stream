// Code generated by sqlc. DO NOT EDIT.
// versions:
//   sqlc v1.28.0

package db

import (
	"context"
	"database/sql"
)

type Querier interface {
	CheckUserLikedComment(ctx context.Context, arg CheckUserLikedCommentParams) (int64, error)
	CreateComment(ctx context.Context, arg CreateCommentParams) error
	DeleteComment(ctx context.Context, arg DeleteCommentParams) error
	GetAllCommentsByUserPaginated(ctx context.Context, arg GetAllCommentsByUserPaginatedParams) ([]CommentserviceComment, error)
	GetComentsAndRepliesForVideoID(ctx context.Context, videoID string) ([]GetComentsAndRepliesForVideoIDRow, error)
	GetCommentByID(ctx context.Context, arg GetCommentByIDParams) (CommentserviceComment, error)
	GetCommentCount(ctx context.Context, videoID string) (int64, error)
	GetCommentLikesCount(ctx context.Context, commentID string) (int64, error)
	GetCommentsByVideo(ctx context.Context, videoID string) ([]CommentserviceComment, error)
	GetCommentsByVideoPaginated(ctx context.Context, arg GetCommentsByVideoPaginatedParams) ([]CommentserviceComment, error)
	GetRepliesByCommentID(ctx context.Context, commentID sql.NullString) ([]CommentserviceComment, error)
	LikeComment(ctx context.Context, arg LikeCommentParams) error
	ListComments(ctx context.Context) ([]Comment, error)
	UnlikeComment(ctx context.Context, arg UnlikeCommentParams) error
	UpdateComment(ctx context.Context, arg UpdateCommentParams) error
<<<<<<< HEAD
=======
	test(ctx context.Context) ([]CommentserviceComment, error)
>>>>>>> 4a42196b
}

var _ Querier = (*Queries)(nil)<|MERGE_RESOLUTION|>--- conflicted
+++ resolved
@@ -25,10 +25,6 @@
 	ListComments(ctx context.Context) ([]Comment, error)
 	UnlikeComment(ctx context.Context, arg UnlikeCommentParams) error
 	UpdateComment(ctx context.Context, arg UpdateCommentParams) error
-<<<<<<< HEAD
-=======
-	test(ctx context.Context) ([]CommentserviceComment, error)
->>>>>>> 4a42196b
 }
 
 var _ Querier = (*Queries)(nil)