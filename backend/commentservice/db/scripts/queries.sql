<<<<<<< HEAD
-- name: ListComments :many
select * from comments;
=======
-- name: test :many
select * from commentservice_comments;
>>>>>>> 4a42196b

-- name: CreateComment :exec
INSERT INTO commentservice_comments (
    id,
    content,
    video_id,
    user_id,
    username,             
    parent_comment_id,
    created_at,
    updated_at
) VALUES (
    @id,
    @content,
    @video_id,
    @user_id,
    @username,           
    @parent_comment_id,
    CURRENT_TIMESTAMP,
    CURRENT_TIMESTAMP
);


-- name: GetCommentByID :one
SELECT * FROM commentservice_comments 
WHERE id = @id AND user_id = @user_id
LIMIT 1;

-- name: GetComentsAndRepliesForVideoID :many
SELECT 
    c1.id, 
    c1.content, 
    c1.video_id, 
    c1.user_id,
    c1.username,  
    c1.parent_comment_id,
    c1.created_at,  
    c1.updated_at,  
    COALESCE(
        json_group_array(
            json_object(
                'id', c2.id,
                'content', c2.content,
                'user_id', c2.user_id,
                'username', c2.username,  
                'video_id', c2.video_id,
                'parent_comment_id', c2.parent_comment_id,
                'created_at', datetime(c2.created_at, 'unixepoch'), 
                'updated_at', datetime(c2.updated_at, 'unixepoch')   
            )
        ) FILTER (WHERE c2.id IS NOT NULL), 
        '[]'
    ) AS replies
FROM commentservice_comments c1
LEFT JOIN commentservice_comments c2 ON c1.id = c2.parent_comment_id
WHERE c1.video_id = @video_id 
AND c1.parent_comment_id IS NULL
GROUP BY c1.id
ORDER BY c1.created_at DESC;

-- name: GetAllCommentsByUserPaginated :many
SELECT * FROM commentservice_comments 
WHERE user_id = @user_id
ORDER BY created_at DESC
LIMIT @page_size OFFSET (@page_number * @page_size);

-- name: GetCommentsByVideo :many
SELECT * FROM commentservice_comments 
WHERE video_id = @video_id
ORDER BY created_at DESC;

-- name: GetCommentsByVideoPaginated :many
SELECT * FROM commentservice_comments 
WHERE video_id = @video_id
ORDER BY created_at DESC
LIMIT @page_size OFFSET (@page_number * @page_size);

-- name: GetRepliesByCommentID :many
SELECT * FROM commentservice_comments 
WHERE parent_comment_id = @comment_id
ORDER BY created_at ASC;

-- name: UpdateComment :exec
UPDATE commentservice_comments 
SET content = @content, updated_at = CURRENT_TIMESTAMP
WHERE id = @id AND user_id = @user_id;

-- name: DeleteComment :exec
DELETE FROM commentservice_comments 
WHERE id = @id AND user_id = @user_id;

-- name: GetCommentCount :one
SELECT COUNT(*) FROM commentservice_comments WHERE video_id = @video_id;

-- name: LikeComment :exec
INSERT INTO commentservice_comment_likes (
    id,
    user_id,
    comment_id,
    created_at
) VALUES (
    @id,
    @user_id,
    @comment_id,
    CURRENT_TIMESTAMP
);

-- name: UnlikeComment :exec
DELETE FROM commentservice_comment_likes 
WHERE user_id = @user_id AND comment_id = @comment_id;

-- name: GetCommentLikesCount :one
SELECT COUNT(*) FROM commentservice_comment_likes 
WHERE comment_id = @comment_id;

-- name: CheckUserLikedComment :one
SELECT COUNT(*) FROM commentservice_comment_likes 
WHERE user_id = @user_id AND comment_id = @comment_id;<|MERGE_RESOLUTION|>--- conflicted
+++ resolved
@@ -1,10 +1,5 @@
-<<<<<<< HEAD
 -- name: ListComments :many
 select * from comments;
-=======
--- name: test :many
-select * from commentservice_comments;
->>>>>>> 4a42196b
 
 -- name: CreateComment :exec
 INSERT INTO commentservice_comments (
