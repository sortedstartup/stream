--- conflicted
+++ resolved
@@ -21,37 +21,22 @@
 )
 
 type UserAPI struct {
-<<<<<<< HEAD
 	config               config.UserServiceConfig
 	db                   *sql.DB
 	log                  *slog.Logger
 	dbQueries            *db.Queries
 	userCache            *lru.Cache
 	paymentServiceClient paymentProto.PaymentServiceClient
-=======
-	config    config.UserServiceConfig
-	db        *sql.DB
-	log       *slog.Logger
-	dbQueries db.Querier
-	userCache *lru.Cache
->>>>>>> 0430b554
 	proto.UnimplementedUserServiceServer
 	tenantAPI *TenantAPI
 }
 
 type TenantAPI struct {
-<<<<<<< HEAD
 	config               config.UserServiceConfig
 	db                   *sql.DB
 	log                  *slog.Logger
 	dbQueries            *db.Queries
 	paymentServiceClient paymentProto.PaymentServiceClient
-=======
-	config    config.UserServiceConfig
-	db        *sql.DB
-	log       *slog.Logger
-	dbQueries db.Querier
->>>>>>> 0430b554
 	proto.UnimplementedTenantServiceServer
 }
 
@@ -307,7 +292,6 @@
 		return nil, status.Error(codes.InvalidArgument, "tenant name is required")
 	}
 
-<<<<<<< HEAD
 	// Check payment access for creating new organizational workspace (free users restricted to personal only)
 	s.log.Info("Checking payment access for workspace creation", "userID", authContext.User.ID)
 	accessResp, err := s.paymentServiceClient.GetUserSubscription(ctx, &paymentProto.GetUserSubscriptionRequest{
@@ -331,7 +315,6 @@
 	// Paid users can create unlimited organizational workspaces
 	s.log.Info("Paid user creating workspace", "userID", authContext.User.ID, "planID", accessResp.SubscriptionInfo.Plan.Id)
 
-=======
 	// Check if tenant name already exists for this user
 	_, err = s.dbQueries.GetTenantByName(ctx, db.GetTenantByNameParams{
 		Name:      req.Name,
@@ -346,7 +329,6 @@
 		return nil, status.Error(codes.Internal, "failed to validate tenant name")
 	}
 
->>>>>>> 0430b554
 	tenantID := uuid.New().String()
 	tenantParams := db.CreateTenantParams{
 		ID:          tenantID,
