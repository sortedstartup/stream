--- conflicted
+++ resolved
@@ -7,11 +7,8 @@
 	"log/slog"
 	"time"
 
-<<<<<<< HEAD
+	"github.com/google/uuid"
 	lru "github.com/hashicorp/golang-lru"
-=======
-	"github.com/google/uuid"
->>>>>>> 4d4a616d
 	"google.golang.org/grpc/codes"
 	"google.golang.org/grpc/status"
 	"google.golang.org/protobuf/types/known/timestamppb"
@@ -51,17 +48,16 @@
 
 	dbQueries := db.New(_db)
 
-<<<<<<< HEAD
 	cache, err := lru.New(config.CacheSize)
 	if err != nil {
-		return nil, fmt.Errorf("failed to create user cache: %w", err)
-=======
+		return nil, nil, fmt.Errorf("failed to create user cache: %w", err)
+	}
+
 	tenantAPI := &TenantAPI{
 		config:    config,
 		db:        _db,
 		log:       childLogger,
 		dbQueries: dbQueries,
->>>>>>> 4d4a616d
 	}
 
 	userAPI := &UserAPI{
@@ -103,9 +99,8 @@
 	// CACHE CHECK
 	if _, found := s.userCache.Get(userEmail); found {
 		s.log.Info("Cache hit: skipping DB check", "email", userEmail)
-		return &proto.GetUserByEmailResponse{
+		return &proto.CreateUserResponse{
 			Message: "User already exists (cache)",
-			Success: true,
 		}, nil
 	}
 
@@ -135,10 +130,8 @@
 			}
 			s.log.Info("User created successfully with email", "email", authContext.User.Email)
 			successMessage = "User created successfully"
-<<<<<<< HEAD
 			s.userCache.Add(userEmail, true)
-			s.log.Info("CACHE_ADD: adding email to cache", "email", userEmail)
-=======
+			s.log.Info("adding email to cache", "email", userEmail)
 
 			err = s.tenantAPI.createPersonalTenant(ctx)
 			if err != nil {
@@ -146,7 +139,6 @@
 				// Don't fail the entire request, just log the error
 			}
 
->>>>>>> 4d4a616d
 		} else {
 			s.log.Error("Database error while getting user", "error", err)
 			return nil, status.Error(codes.Internal, "internal server error")
@@ -156,13 +148,14 @@
 		// Check if the returned user is actually valid (not empty)
 		if dbUser.ID == "" || dbUser.Email == "" {
 			s.log.Warn("User exists but has empty fields, this might indicate a database issue", "dbUser", dbUser)
+		} else {
+			// ADD TO CACHE if user haven't logged in recently (Cache miss) to cache hit in future login
+			s.userCache.Add(userEmail, true)
+			s.log.Info("adding email to cache", "email", userEmail)
+
 		}
 		successMessage = "User already exists"
 	}
-
-	// ADD TO CACHE if user haven't logged in recently (Cache miss) to cache hit in future login
-	s.userCache.Add(userEmail, true)
-	s.log.Info("CACHE_ADD: adding email to cache", "email", userEmail)
 
 	// Return success response with message
 	return &proto.CreateUserResponse{
