--- conflicted
+++ resolved
@@ -21,11 +21,7 @@
   
   // Load tenant users when current tenant changes
   useEffect(() => {
-<<<<<<< HEAD
-    if (!currentTenant || currentTenant.is_personal || !canManageMembers) {
-=======
     if (!currentTenant || currentTenant.tenant.is_personal || !canManageMembers) {
->>>>>>> 4d4a616d
       setTenantUsers([])
       return
     }
@@ -33,11 +29,7 @@
     const loadUsers = async () => {
       setLoadingUsers(true)
       try {
-<<<<<<< HEAD
-        const users = await getTenantUsers(currentTenant.id)
-=======
         const users = await getTenantUsers(currentTenant.tenant.id)
->>>>>>> 4d4a616d
         setTenantUsers(users)
       } catch (error) {
         console.error('Error loading tenant users:', error)
@@ -60,21 +52,12 @@
   }
 
   const handleAddUser = async (username, role) => {
-<<<<<<< HEAD
-    if (username && currentTenant) {
-      const success = await addUserToTenant(currentTenant.id, username, role)
-      if (success) {
-        setShowAddUserModal(false)
-        // Refresh the user list
-        const users = await getTenantUsers(currentTenant.id)
-=======
     if (username && currentTenant && currentTenant.tenant) {
       const success = await addUserToTenant(currentTenant.tenant.id, username, role)
       if (success) {
         setShowAddUserModal(false)
         // Refresh the user list
         const users = await getTenantUsers(currentTenant.tenant.id)
->>>>>>> 4d4a616d
         setTenantUsers(users)
         return true
       }
@@ -105,146 +88,6 @@
             <Plus className="w-5 h-5" />
             New Workspace
           </button>
-<<<<<<< HEAD
-        </div>
-
-        {/* Error Alert */}
-        {tenantError && (
-          <div className="alert alert-error">
-            <AlertCircle className="stroke-current shrink-0 h-6 w-6" />
-            <span>{tenantError}</span>
-            <button 
-              className="btn btn-sm btn-ghost btn-circle ml-auto"
-              onClick={dismissError}
-            >
-              <X className="w-4 h-4" />
-            </button>
-          </div>
-        )}
-
-        {/* Current Tenant Info */}
-        {currentTenant && (
-          <div className="card bg-base-200">
-            <div className="card-body">
-              <div className="flex justify-between items-start">
-                <div>
-                  <h2 className="card-title flex items-center gap-2">
-                    {currentTenant.is_personal ? (
-                      <User className="w-6 h-6" />
-                    ) : (
-                      <Users className="w-6 h-6" />
-                    )}
-                    {currentTenant.name}
-                    <span className={`badge ${currentTenant.is_personal ? 'badge-info' : 'badge-success'}`}>
-                      {currentTenant.is_personal ? 'Personal' : 'Organization'}
-                    </span>
-                  </h2>
-                  {currentTenant.description && (
-                    <p className="text-base-content/70 mt-2">{currentTenant.description}</p>
-                  )}
-                </div>
-                {!currentTenant.is_personal && canManageMembers && (
-                  <button 
-                    className="btn btn-outline btn-sm"
-                    onClick={() => setShowAddUserModal(true)}
-                  >
-                    <UserPlus className="w-4 h-4" />
-                    Add User
-                  </button>
-                )}
-              </div>
-            </div>
-          </div>
-        )}
-
-        {/* Team Members - Only show for super admins */}
-        {canManageMembers && (
-          <div className="card bg-base-100">
-            <div className="card-body">
-              <h2 className="card-title flex items-center gap-2">
-                <Users className="w-5 h-5" />
-                Team Members
-              </h2>
-              
-              {loadingUsers ? (
-                <div className="flex justify-center py-8">
-                  <span className="loading loading-spinner loading-md"></span>
-                </div>
-              ) : (
-                <div className="overflow-x-auto">
-                  <table className="table">
-                    <thead>
-                      <tr>
-                        <th>Member</th>
-                        <th>Role</th>
-                        <th>Joined</th>
-                      </tr>
-                    </thead>
-                    <tbody>
-                      {tenantUsers.map((tenantUser) => (
-                        <tr key={tenantUser.id}>
-                          <td>
-                            <div className="flex items-center gap-3">
-                              <div className="avatar placeholder">
-                                <div className="bg-neutral text-neutral-content w-8 h-8 rounded-full flex items-center justify-center leading-none">
-                                  <span className="text-xs">
-                                    {tenantUser.user?.username?.charAt(0)?.toUpperCase() || '?'}
-                                  </span>
-                                </div>
-                              </div>
-                              <div>
-                                <div className="font-medium">{tenantUser.user?.username || 'Unknown'}</div>
-                                <div className="text-sm text-gray-500">{tenantUser.user?.email || 'No email'}</div>
-                              </div>
-                            </div>
-                          </td>
-                          <td>
-                            <span className={`badge ${tenantUser.role === 'super_admin' ? 'badge-primary' : 'badge-secondary'}`}>
-                              {tenantUser.role}
-                            </span>
-                          </td>
-                          <td>{new Date(tenantUser.created_at?.seconds * 1000).toLocaleDateString()}</td>
-                        </tr>
-                      ))}
-                    </tbody>
-                  </table>
-                </div>
-              )}
-            </div>
-          </div>
-        )}
-
-        {/* All Workspaces */}
-        <div className="card bg-base-100">
-          <div className="card-body">
-            <h3 className="card-title">All Workspaces</h3>
-            <div className="grid grid-cols-1 md:grid-cols-2 lg:grid-cols-3 gap-4">
-              {tenants.map((tenant) => (
-                <div key={tenant.id} className="card bg-base-200 shadow-sm">
-                  <div className="card-body p-4">
-                    <h4 className="card-title text-lg flex items-center gap-2">
-                      {tenant.is_personal ? (
-                        <User className="w-5 h-5" />
-                      ) : (
-                        <Users className="w-5 h-5" />
-                      )}
-                      <span className="truncate">{tenant.name}</span>
-                    </h4>
-                    {tenant.description && (
-                      <p className="text-sm text-base-content/70">{tenant.description}</p>
-                    )}
-                    <div className="card-actions justify-end mt-2">
-                      <span className={`badge ${tenant.is_personal ? 'badge-info' : 'badge-success'}`}>
-                        {tenant.is_personal ? 'Personal' : 'Organization'}
-                      </span>
-                    </div>
-                  </div>
-                </div>
-              ))}
-            </div>
-          </div>
-        </div>
-=======
         </div>
 
         {/* Error Alert */}
@@ -343,7 +186,6 @@
             </div>
           </div>
         )}
->>>>>>> 4d4a616d
       </div>
 
       {/* Modals */}
